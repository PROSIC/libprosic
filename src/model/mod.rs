use std::marker::PhantomData;
use std::cell::Cell;
use std::ops::{Range, Deref};
use std::fmt::Debug;
use std::error::Error;
use std::cell::RefCell;

use ordered_float::NotNaN;

pub mod likelihood;
pub mod priors;
pub mod sample;
pub mod evidence;

use bio::stats::LogProb;

use model::sample::{Sample, Observation};


pub type AlleleFreq = NotNaN<f64>;
pub type DiscreteAlleleFreqs = Vec<AlleleFreq>;


#[allow(non_snake_case)]
pub fn AlleleFreq(af: f64) -> AlleleFreq {
    NotNaN::new(af).unwrap()
}


pub trait AlleleFreqs: Debug {}
impl AlleleFreqs for DiscreteAlleleFreqs {}
impl AlleleFreqs for ContinuousAlleleFreqs {}

/// An allele frequency range
#[derive(Debug)]
pub struct ContinuousAlleleFreqs {
    inner: Range<AlleleFreq>,
    pub left_exclusive: bool,
    pub right_exclusive: bool
}

impl ContinuousAlleleFreqs {
    /// create a left- and right-inclusive allele frequency range
    pub fn inclusive(range: Range<f64>) -> Self {
        ContinuousAlleleFreqs {
            inner: AlleleFreq(range.start)..AlleleFreq(range.end),
            left_exclusive: false,
            right_exclusive: false
        }
    }

    /// create a left- and right-exclusive allele frequency range
    pub fn exclusive(range: Range<f64>) -> Self {
        ContinuousAlleleFreqs {
            inner: AlleleFreq(range.start)..AlleleFreq(range.end),
            left_exclusive: true,
            right_exclusive: true
        }
    }

    /// create a left-exclusive allele frequency range
    pub fn left_exclusive(range: Range<f64>) -> Self {
        ContinuousAlleleFreqs {
            inner: AlleleFreq(range.start)..AlleleFreq(range.end),
            left_exclusive: true,
            right_exclusive: false
        }
    }

    /// create a right-exclusive allele frequency range
    pub fn right_exclusive(range: Range<f64>) -> Self {
        ContinuousAlleleFreqs {
            inner: AlleleFreq(range.start)..AlleleFreq(range.end),
            left_exclusive: false,
            right_exclusive: true
        }
    }
}

impl Deref for ContinuousAlleleFreqs {
    type Target = Range<AlleleFreq>;

    fn deref(&self) -> &Range<AlleleFreq> {
        &self.inner
    }
}

#[derive(Debug)]
pub enum VariantType {
    Insertion(Option<Range<u32>>),
    Deletion(Option<Range<u32>>),
    SNV
}


#[derive(Clone, Debug)]
pub enum Variant {
    Deletion(u32),
    Insertion(Vec<u8>),
    SNV(u8)
}


impl Variant {
    pub fn has_fragment_evidence(&self) -> bool {
        match self {
            &Variant::Deletion(_)  => true,
            &Variant::Insertion(_) => true,
            &Variant::SNV(_)       => false
        }
    }

    pub fn is_indel(&self) -> bool {
        match self {
            &Variant::Deletion(_)  => true,
            &Variant::Insertion(_) => true,
            &Variant::SNV(_)       => false
        }
    }

    pub fn is_type(&self, vartype: &VariantType) -> bool {
        match (self, vartype) {
            (&Variant::Deletion(l), &VariantType::Deletion(Some(ref range))) => {
                l >= range.start && l < range.end
            },
            (&Variant::Insertion(_), &VariantType::Insertion(Some(ref range))) => {
                self.len() >= range.start && self.len() < range.end
            },
            (&Variant::Deletion(_), &VariantType::Deletion(None)) => true,
            (&Variant::Insertion(_), &VariantType::Insertion(None)) => true,
            (&Variant::SNV(_), &VariantType::SNV) => true,
            _ => false
        }
    }

    pub fn len(&self) -> u32 {
        match self {
            &Variant::Deletion(l)      => l,
            &Variant::Insertion(ref s) => s.len() as u32,
            &Variant::SNV(_)           => 1
        }
    }
}


/// Joint variant calling model, combining two latent variable models.
pub struct SingleCaller<A: AlleleFreqs, P: priors::Model<A>> {
    sample: RefCell<Sample>,
    prior_model: P,
    a: PhantomData<A>
}

impl<A: AlleleFreqs, P: priors::Model<A>> SingleCaller<A, P> {
    /// Create new `JointModel`.
    ///
    /// # Arguments
    ///
    /// * `sample` - sample
    /// * `prior_model` - prior model
    pub fn new(sample: Sample, prior_model: P) -> Self {
        SingleCaller {
            sample: RefCell::new(sample),
            prior_model: prior_model,
            a: PhantomData
        }
    }

    /// Calculate pileup and marginal probability for given variant.
    ///
    /// # Arguments
    ///
    /// * `chrom` - the chromosome of the variant
    /// * `start` - the starting position of the variant
    /// * `variant` - the variant
    ///
    /// # Returns
    /// The `SinglePileup`, or an error message.
    pub fn pileup(&self, chrom: &[u8], start: u32, variant: Variant, chrom_seq: &[u8]) -> Result<SinglePileup<A, P>, Box<Error>> {
        let pileup = try!(self.sample.borrow_mut().extract_observations(chrom, start, &variant, chrom_seq));
        debug!("Obtained pileups ({} observations).", pileup.len());
        Ok(SinglePileup::new(
            pileup,
            variant,
            &self.prior_model,
            self.sample.borrow().likelihood_model()
        ))
    }
}


/// Pileup of observations associated with marginal probability.
pub struct SinglePileup<'a, A, P> where
    A: AlleleFreqs,
    P: 'a + priors::Model<A>
{
    observations: Vec<Observation>,
    // we use Cell for marginal prob to be able to mutate the field without having mutable access to the whole pileup
    marginal_prob: Cell<Option<LogProb>>,
    prior_model: &'a P,
    sample_model: likelihood::LatentVariableModel,
    variant: Variant,
    a: PhantomData<A>
}


impl<'a, A: AlleleFreqs, P: priors::Model<A>> SinglePileup<'a, A, P> {
    /// Create new pileup.
    fn new(
        observations: Vec<Observation>,
        variant: Variant,
        prior_model: &'a P,
        sample_model: likelihood::LatentVariableModel
    ) -> Self {
        SinglePileup {
            observations: observations,
            marginal_prob: Cell::new(None),
            variant: variant,
            prior_model: prior_model,
            sample_model: sample_model,
            a: PhantomData
        }
    }

    fn marginal_prob(&self) -> LogProb {
        if self.marginal_prob.get().is_none() {
            debug!("Calculating marginal probability.");

            let likelihood = |af: AlleleFreq| {
                self.likelihood(af)
            };
            let p = self.prior_model.marginal_prob(&likelihood, &self.variant, self.observations.len());

            self.marginal_prob.set(Some(p));
        }

        self.marginal_prob.get().unwrap()
    }

    fn joint_prob(&self, af: &A) -> LogProb {
        let likelihood = |af: AlleleFreq| {
            self.likelihood(af)
        };

        let p = self.prior_model.joint_prob(af, &likelihood, &self.variant, self.observations.len());
        p
    }

    /// Calculate posterior probability of given allele frequencies.
    pub fn posterior_prob(&self, af: &A) -> LogProb {
        let p = self.joint_prob(af);
        let marginal = self.marginal_prob();
        let prob = p - marginal;
        prob
    }

    pub fn map_allele_freqs(&self) -> AlleleFreq {
        let likelihood = |af: AlleleFreq| {
            self.likelihood(af)
        };

        self.prior_model.map(&likelihood, &self.variant, self.observations.len())
    }

    fn likelihood(&self, af: AlleleFreq) -> LogProb {
        self.sample_model.likelihood_pileup(&self.observations, *af, None)
    }

    pub fn observations(&self) -> &[Observation] {
        &self.observations
    }
}

/// Joint variant calling model, combining two latent variable models.
pub struct PairCaller<A: AlleleFreqs, B: AlleleFreqs, P: priors::PairModel<A, B>> {
    case_sample: RefCell<Sample>,
    control_sample: RefCell<Sample>,
    prior_model: P,
    a: PhantomData<A>,
    b: PhantomData<B>
}

impl<A: AlleleFreqs, B: AlleleFreqs, P: priors::PairModel<A, B>> PairCaller<A, B, P> {
    /// Create new `PairCaller`.
    ///
    /// # Arguments
    ///
    /// * `case_sample` - case sample
    /// * `control_sample` - control sample
    /// * `prior_model` - prior model
    pub fn new(case_sample: Sample, control_sample: Sample, prior_model: P) -> Self {
        PairCaller {
            case_sample: RefCell::new(case_sample),
            control_sample: RefCell::new(control_sample),
            prior_model: prior_model,
            a: PhantomData,
            b: PhantomData
        }
    }

    /// Calculate pileup and marginal probability for given variant.
    ///
    /// # Arguments
    ///
    /// * `chrom` - the chromosome of the variant
    /// * `start` - the starting position of the variant
    /// * `variant` - the variant
    ///
    /// # Returns
    /// The `PairPileup`, or an error message.
    pub fn pileup(&self, chrom: &[u8], start: u32, variant: Variant, chrom_seq: &[u8]) -> Result<PairPileup<A, B, P>, Box<Error>> {
        debug!("Case pileup");
        let case_pileup = try!(self.case_sample.borrow_mut().extract_observations(chrom, start, &variant, chrom_seq));
        debug!("Control pileup");
        let control_pileup = try!(self.control_sample.borrow_mut().extract_observations(chrom, start, &variant, chrom_seq));
        debug!("Obtained pileups (case: {} observations, control: {} observations).", case_pileup.len(), control_pileup.len());
        Ok(PairPileup::new(
            case_pileup,
            control_pileup,
            variant,
            &self.prior_model,
            self.case_sample.borrow().likelihood_model(),
            self.control_sample.borrow().likelihood_model()
        ))
    }
}


/// Pileup of observations associated with marginal probability.
pub struct PairPileup<'a, A, B, P> where
    A: AlleleFreqs,
    B: AlleleFreqs,
    P: 'a + priors::PairModel<A, B>
{
    case: Vec<Observation>,
    control: Vec<Observation>,
    // we use Cell for marginal prob to be able to mutate the field without having mutable access to the whole pileup
    marginal_prob: Cell<Option<LogProb>>,
    prior_model: &'a P,
    case_sample_model: likelihood::LatentVariableModel,
    control_sample_model: likelihood::LatentVariableModel,
    variant: Variant,
    a: PhantomData<A>,
    b: PhantomData<B>
}


impl<'a, A: AlleleFreqs, B: AlleleFreqs, P: priors::PairModel<A, B>> PairPileup<'a, A, B, P> {
    /// Create new pileup.
    fn new(
        case: Vec<Observation>,
        control: Vec<Observation>,
        variant: Variant,
        prior_model: &'a P,
        case_sample_model: likelihood::LatentVariableModel,
        control_sample_model: likelihood::LatentVariableModel
    ) -> Self {
        PairPileup {
            case: case,
            control: control,
            marginal_prob: Cell::new(None),
            variant: variant,
            prior_model: prior_model,
            case_sample_model: case_sample_model,
            control_sample_model: control_sample_model,
            a: PhantomData,
            b: PhantomData
        }
    }

    fn marginal_prob(&self) -> LogProb {
        if self.marginal_prob.get().is_none() {
            debug!("Calculating marginal probability.");

            let case_likelihood = |af_case: AlleleFreq, af_control: Option<AlleleFreq>| {
                self.case_likelihood(af_case, af_control)
            };
            let control_likelihood = |af_control: AlleleFreq, af_case: Option<AlleleFreq>| {
                self.control_likelihood(af_control, af_case)
            };
            let p = self.prior_model.marginal_prob(&case_likelihood, &control_likelihood, &self.variant, self.case.len(), self.control.len());
<<<<<<< HEAD
=======
            debug!("Marginal probability: {}.", p.exp());
>>>>>>> e9dc04a5

            self.marginal_prob.set(Some(p));
        }

        self.marginal_prob.get().unwrap()
    }

    fn joint_prob(&self, af_case: &A, af_control: &B) -> LogProb {
        let case_likelihood = |af_case: AlleleFreq, af_control: Option<AlleleFreq>| {
            self.case_likelihood(af_case, af_control)
        };
        let control_likelihood = |af_control: AlleleFreq, af_case: Option<AlleleFreq>| {
            self.control_likelihood(af_control, af_case)
        };

        let p = self.prior_model.joint_prob(af_case, af_control, &case_likelihood, &control_likelihood, &self.variant, self.case.len(), self.control.len());
        debug!("Pr(D, f_case={:?}, f_control={:?}) = {}", af_case, af_control, p.exp());
        p
    }

    /// Calculate posterior probability of given allele frequencies.
    pub fn posterior_prob(&self, af_case: &A, af_control: &B) -> LogProb {
        debug!("Calculating posterior probability. for case={:?} and control={:?}", af_case, af_control);
        let p = self.joint_prob(af_case, af_control);
        let marginal = self.marginal_prob();
        let prob = p - marginal;
        debug!("Posterior probability: {}.", prob.exp());
        prob
    }

    pub fn map_allele_freqs(&self) -> (AlleleFreq, AlleleFreq) {
        let case_likelihood = |af_case: AlleleFreq, af_control: Option<AlleleFreq>| {
            self.case_likelihood(af_case, af_control)
        };
        let control_likelihood = |af_control: AlleleFreq, af_case: Option<AlleleFreq>| {
            self.control_likelihood(af_control, af_case)
        };

        self.prior_model.map(&case_likelihood, &control_likelihood, &self.variant, self.case.len(), self.control.len())
    }

    fn case_likelihood(&self, af_case: AlleleFreq, af_control: Option<AlleleFreq>) -> LogProb {
        self.case_sample_model.likelihood_pileup(&self.case, *af_case, af_control.map(|af| *af))
    }

    fn control_likelihood(&self, af_control: AlleleFreq, af_case: Option<AlleleFreq>) -> LogProb {
        self.control_sample_model.likelihood_pileup(&self.control, *af_control, af_case.map(|af| *af))
    }

    pub fn case_observations(&self) -> &[Observation] {
        &self.case
    }

    pub fn control_observations(&self) -> &[Observation] {
        &self.control
    }
}


#[cfg(test)]
mod tests {
    use super::*;
    use likelihood::LatentVariableModel;
    use Sample;
    use InsertSize;
    use model::sample::{Observation, Evidence};
    use constants;

    use rust_htslib::bam;
    use bio::stats::{LogProb, Prob};
    #[cfg(feature="flame_it")]
    use std::fs::File;
    #[cfg(feature="flame_it")]
    use flame;
    use csv;
    use itertools::Itertools;

    fn setup_pairwise_test<'a>() -> PairCaller<ContinuousAlleleFreqs, DiscreteAlleleFreqs, priors::TumorNormalModel> {
        let insert_size = InsertSize{ mean: 250.0, sd: 50.0 };
        let prior_model = priors::TumorNormalModel::new(2, 30.0, 1.0, 1.0, 3e9 as u64, Prob(0.001));
        let case_sample = Sample::new(
            bam::IndexedReader::from_path(&"tests/test.bam").expect("Error reading BAM."),
            5000,
            true,
            true,
            true,
            false,
            insert_size,
            LatentVariableModel::new(1.0),
            Prob(0.0),
            constants::PROB_ILLUMINA_INS,
            constants::PROB_ILLUMINA_DEL,
            Prob(0.0),
            Prob(0.0),
            20,
            10
        );
        let control_sample = Sample::new(
            bam::IndexedReader::from_path(&"tests/test.bam").expect("Error reading BAM."),
            5000,
            true,
            true,
            true,
            false,
            insert_size,
            LatentVariableModel::new(1.0),
            Prob(0.0),
            constants::PROB_ILLUMINA_INS,
            constants::PROB_ILLUMINA_DEL,
            Prob(0.0),
            Prob(0.0),
            20,
            10
        );

        let model = PairCaller::new(
            case_sample,
            control_sample,
            prior_model
        );

        model
    }

    /// scenario 1: same pileup -> germline call
    #[test]
    fn test_same_pileup() {
        let variant = Variant::Deletion(3);
        let tumor_all = ContinuousAlleleFreqs::inclusive( 0.0..1.0 );
        let tumor_alt = ContinuousAlleleFreqs::left_exclusive( 0.0..1.0 );
        let normal_alt = vec![AlleleFreq(0.5), AlleleFreq(1.0)];
        let normal_ref = vec![AlleleFreq(0.0)];

        let mut observations = Vec::new();
        for _ in 0..5 {
            observations.push(Observation{
                prob_mapping: LogProb::ln_one(),
                prob_alt: LogProb::ln_one(),
                prob_ref: LogProb::ln_zero(),
                prob_mismapped: LogProb::ln_one(),
                evidence: Evidence::dummy_alignment()
            });
        }

        let model = setup_pairwise_test();
        let pileup = PairPileup::new(
            observations.clone(), observations.clone(),
            variant,
            &model.prior_model,
            model.case_sample.borrow().likelihood_model(),
            model.control_sample.borrow().likelihood_model()
        );

        // germline
        let p_germline = pileup.posterior_prob(&tumor_all, &normal_alt);
        let p_somatic = pileup.posterior_prob(&tumor_alt, &normal_ref);
        assert_relative_eq!(p_germline.exp(), 1.0);
        // somatic
        assert_relative_eq!(p_somatic.exp(), 0.0);
        assert_relative_eq!(p_germline.ln_add_exp(p_somatic).exp(), 1.0, epsilon=0.0000001);
        assert!(*pileup.map_allele_freqs().0 >= 0.97);
    }

    /// scenario 2: empty control pileup -> somatic call
    #[test]
    fn test_empty_control_pileup() {
        let variant = Variant::Deletion(3);
        let tumor_all = ContinuousAlleleFreqs::inclusive( 0.0..1.0 );
        let tumor_alt = ContinuousAlleleFreqs::left_exclusive( 0.0..1.0 );
        let normal_alt = vec![AlleleFreq(0.5), AlleleFreq(1.0)];
        let normal_ref = vec![AlleleFreq(0.0)];

        let mut observations = Vec::new();
        for _ in 0..5 {
            observations.push(Observation{
                prob_mapping: LogProb::ln_one(),
                prob_alt: LogProb::ln_one(),
                prob_ref: LogProb::ln_zero(),
                prob_mismapped: LogProb::ln_one(),
                evidence: Evidence::dummy_alignment()
            });
        }

        let model = setup_pairwise_test();
        let pileup = PairPileup::new(
            observations.clone(), vec![],
            variant,
            &model.prior_model,
            model.case_sample.borrow().likelihood_model(),
            model.control_sample.borrow().likelihood_model()
        );

        let p_germline = pileup.posterior_prob(&tumor_all, &normal_alt);
        let p_somatic = pileup.posterior_prob(&tumor_alt, &normal_ref);
        let (af_case, af_control) = pileup.map_allele_freqs();
        // we have no evidence for germline, but an allele frequency of 1 is most likely with a germline variant!
        assert!(p_germline > p_somatic);
        // germline < somatic
        assert_relative_eq!(p_germline.ln_add_exp(p_somatic).exp(), 1.0, epsilon=0.0000001);
        assert!(*af_case >= 0.97);
        assert!(*af_control >= 0.97);
    }

    /// scenario 3: subclonal variant
    #[test]
    fn test_subclonal() {
        let variant = Variant::Deletion(3);
        let tumor_all = ContinuousAlleleFreqs::inclusive( 0.0..1.0 );
        let tumor_alt = ContinuousAlleleFreqs::left_exclusive( 0.0..1.0 );
        let normal_alt = vec![AlleleFreq(0.5), AlleleFreq(1.0)];
        let normal_ref = vec![AlleleFreq(0.0)];

        let mut observations = Vec::new();
        for _ in 0..5 {
            observations.push(Observation{
                prob_mapping: LogProb::ln_one(),
                prob_alt: LogProb::ln_one(),
                prob_ref: LogProb::ln_zero(),
                prob_mismapped: LogProb::ln_one(),
                evidence: Evidence::dummy_alignment()
            });
        }
        for _ in 0..50 {
            observations.push(Observation{
                prob_mapping: LogProb::ln_one(),
                prob_alt: LogProb::ln_zero(),
                prob_ref: LogProb::ln_one(),
                prob_mismapped: LogProb::ln_one(),
                evidence: Evidence::dummy_alignment()
            });
        }

        let model = setup_pairwise_test();
        let pileup = PairPileup::new(
            observations.clone(), vec![],
            variant,
            &model.prior_model,
            model.case_sample.borrow().likelihood_model(),
            model.control_sample.borrow().likelihood_model()
        );

        let p_germline = pileup.posterior_prob(&tumor_all, &normal_alt);
        let p_somatic = pileup.posterior_prob(&tumor_alt, &normal_ref);
        // somatic
        assert_relative_eq!(p_somatic.exp(), 0.9985, epsilon=0.01);
        assert_relative_eq!(p_germline.ln_add_exp(p_somatic).exp(), 1.0, epsilon=0.0000001);
        assert_relative_eq!(*pileup.map_allele_freqs().0, 0.09, epsilon=0.03);
    }

    /// scenario 4: absent variant
    #[test]
    fn test_absent() {
        let variant = Variant::Deletion(3);
        let tumor_all = ContinuousAlleleFreqs::inclusive( 0.0..1.0 );
        let tumor_alt = ContinuousAlleleFreqs::left_exclusive( 0.0..1.0 );
        let tumor_ref = ContinuousAlleleFreqs::inclusive( 0.0..0.0 );
        let normal_alt = vec![AlleleFreq(0.5), AlleleFreq(1.0)];
        let normal_ref = vec![AlleleFreq(0.0)];

        let mut observations = Vec::new();
        for _ in 0..10 {
            observations.push(Observation{
                prob_mapping: LogProb::ln_one(),
                prob_alt: LogProb::ln_zero(),
                prob_ref: LogProb::ln_one(),
                prob_mismapped: LogProb::ln_one(),
                evidence: Evidence::dummy_alignment()
            });
        }

        let model = setup_pairwise_test();
        let pileup = PairPileup::new(
            observations.clone(), observations.clone(),
            variant,
            &model.prior_model,
            model.case_sample.borrow().likelihood_model(),
            model.control_sample.borrow().likelihood_model()
        );

        let p_somatic = pileup.posterior_prob(&tumor_alt, &normal_ref);
        let p_germline = pileup.posterior_prob(&tumor_all, &normal_alt);
        let p_absent = pileup.posterior_prob(&tumor_ref, &normal_ref);

        // germline
        assert_relative_eq!(p_germline.exp(), 0.0, epsilon=0.02);
        // somatic
        assert_relative_eq!(p_somatic.exp(), 0.0, epsilon=0.02);
        // absent
        assert_relative_eq!(p_absent.exp(), 1.0, epsilon=0.02);
    }

    #[test]
    fn test_example1() {
        let variant = Variant::Insertion(b"AC".to_vec());
        let case_obs = vec![Observation { evidence: Evidence::dummy_alignment(), prob_mapping: LogProb(-0.507675873696745), prob_alt: LogProb::ln_zero(), prob_ref: LogProb::ln_one(), prob_mismapped: LogProb::ln_one() }, Observation { evidence: Evidence::dummy_alignment(), prob_mapping: LogProb(-0.0031672882261573254), prob_alt: LogProb::ln_zero(), prob_ref: LogProb::ln_one(), prob_mismapped: LogProb::ln_one() }, Observation { evidence: Evidence::dummy_alignment(), prob_mapping: LogProb(-0.507675873696745), prob_alt: LogProb::ln_zero(), prob_ref: LogProb::ln_one(), prob_mismapped: LogProb::ln_one() }, Observation { evidence: Evidence::dummy_alignment(), prob_mapping: LogProb(-0.0025150465111820103), prob_alt: LogProb::ln_one(), prob_ref: LogProb::ln_zero(), prob_mismapped: LogProb::ln_one() }, Observation { evidence: Evidence::dummy_alignment(), prob_mapping: LogProb(-0.0031672882261573254), prob_alt: LogProb::ln_zero(), prob_ref: LogProb::ln_one(), prob_mismapped: LogProb::ln_one() }, Observation { evidence: Evidence::dummy_alignment(), prob_mapping: LogProb(-0.507675873696745), prob_alt: LogProb::ln_zero(), prob_ref: LogProb::ln_one(), prob_mismapped: LogProb::ln_one() }, Observation { evidence: Evidence::dummy_alignment(), prob_mapping: LogProb(-0.0005013128699288086), prob_alt: LogProb::ln_one(), prob_ref: LogProb::ln_zero(), prob_mismapped: LogProb::ln_one() }, Observation { evidence: Evidence::dummy_alignment(), prob_mapping: LogProb(-0.007974998278512672), prob_alt: LogProb::ln_zero(), prob_ref: LogProb::ln_one(), prob_mismapped: LogProb::ln_one() }, Observation { evidence: Evidence::dummy_alignment(), prob_mapping: LogProb(-0.00000000010000000000499996), prob_alt: LogProb::ln_one(), prob_ref: LogProb::ln_zero(), prob_mismapped: LogProb::ln_one() }, Observation { evidence: Evidence::dummy_alignment(), prob_mapping: LogProb(-0.0031723009285603327), prob_alt: LogProb(-111.18254428986242), prob_ref: LogProb(-109.23587762319576), prob_mismapped: LogProb::ln_one() }, Observation { evidence: Evidence::dummy_alignment(), prob_mapping: LogProb(-0.003994511005101995), prob_alt: LogProb(-113.14698873430689), prob_ref: LogProb(-111.18254428986242), prob_mismapped: LogProb::ln_one() }];
        let control_obs = vec![Observation { evidence: Evidence::dummy_alignment(), prob_mapping: LogProb(-0.0010005003335835337), prob_alt: LogProb::ln_zero(), prob_ref: LogProb::ln_one(), prob_mismapped: LogProb::ln_one() }, Observation { evidence: Evidence::dummy_alignment(), prob_mapping: LogProb(-0.0010005003335835337), prob_alt: LogProb::ln_zero(), prob_ref: LogProb::ln_one(), prob_mismapped: LogProb::ln_one() }, Observation { evidence: Evidence::dummy_alignment(), prob_mapping: LogProb(-0.00000000010000000000499996), prob_alt: LogProb::ln_zero(), prob_ref: LogProb::ln_one(), prob_mismapped: LogProb::ln_one() }, Observation { evidence: Evidence::dummy_alignment(), prob_mapping: LogProb(-0.00025122019630215495), prob_alt: LogProb::ln_zero(), prob_ref: LogProb::ln_one(), prob_mismapped: LogProb::ln_one() }, Observation { evidence: Evidence::dummy_alignment(),prob_mapping: LogProb(-0.0005013128699288086), prob_alt: LogProb::ln_zero(), prob_ref: LogProb::ln_one(), prob_mismapped: LogProb::ln_one() }, Observation { evidence: Evidence::dummy_alignment(),prob_mapping: LogProb(-0.0001585018800054507), prob_alt: LogProb::ln_zero(), prob_ref: LogProb::ln_one(), prob_mismapped: LogProb::ln_one() }, Observation { evidence: Evidence::dummy_alignment(),prob_mapping: LogProb(-0.0006311564818346603), prob_alt: LogProb::ln_zero(), prob_ref: LogProb::ln_one(), prob_mismapped: LogProb::ln_one() }, Observation { evidence: Evidence::dummy_alignment(),prob_mapping: LogProb(-0.00000000010000000000499996), prob_alt: LogProb::ln_zero(), prob_ref: LogProb::ln_one(), prob_mismapped: LogProb::ln_one() }, Observation { evidence: Evidence::dummy_alignment(),prob_mapping: LogProb(-0.0005013128699288086), prob_alt: LogProb::ln_zero(), prob_ref: LogProb::ln_one(), prob_mismapped: LogProb::ln_one() }, Observation { evidence: Evidence::dummy_alignment(),prob_mapping: LogProb(-0.003989017266406586), prob_alt: LogProb::ln_zero(), prob_ref: LogProb::ln_one(), prob_mismapped: LogProb::ln_one() }];

        let insert_size = InsertSize{ mean: 112.0, sd: 15.0 };
        let prior_model = priors::TumorNormalModel::new(2, 40000.0, 0.5, 0.5, 3e9 as u64, Prob(1.25E-4));
        let case_sample = Sample::new(
            bam::IndexedReader::from_path(&"tests/test.bam").expect("Error reading BAM."),
            5000,
            true,
            true,
            true,
            false,
            insert_size,
            LatentVariableModel::new(0.75),
            Prob(0.0),
            constants::PROB_ILLUMINA_INS,
            constants::PROB_ILLUMINA_DEL,
            Prob(0.0),
            Prob(0.0),
            20,
            10
        );
        let control_sample = Sample::new(
            bam::IndexedReader::from_path(&"tests/test.bam").expect("Error reading BAM."),
            5000,
            true,
            true,
            true,
            false,
            insert_size,
            LatentVariableModel::new(1.0),
            Prob(0.0),
            constants::PROB_ILLUMINA_INS,
            constants::PROB_ILLUMINA_DEL,
            Prob(0.0),
            Prob(0.0),
            20,
            10
        );

        let model = PairCaller::new(
            case_sample,
            control_sample,
            prior_model
        );

        let tumor_all = ContinuousAlleleFreqs::inclusive( 0.0..1.0 );
        let tumor_alt = ContinuousAlleleFreqs::inclusive( 0.05..1.0 );
        let tumor_ref = ContinuousAlleleFreqs::inclusive( 0.0..0.001 );
        let normal_alt = vec![AlleleFreq(0.5), AlleleFreq(1.0)];
        let normal_ref = vec![AlleleFreq(0.0)];

        let pileup = PairPileup::new(case_obs, control_obs, variant, &model.prior_model, model.case_sample.borrow().likelihood_model(), model.control_sample.borrow().likelihood_model());

        let p_absent = pileup.posterior_prob(&tumor_ref, &normal_ref);
        let p_somatic = pileup.posterior_prob(&tumor_alt, &normal_ref);
        let p_germline = pileup.posterior_prob(&tumor_all, &normal_alt);
        println!("{} {} {}", p_absent.exp(), p_somatic.exp(), p_germline.exp());

        assert!(p_somatic.exp() > 0.9);
        assert!(p_somatic > p_germline);
        assert!(p_somatic > p_absent);
    }

    fn setup_example(path: &str, deletion_factor: f64, insertion_factor: f64) -> (Vec<Observation>, Vec<Observation>, PairCaller<ContinuousAlleleFreqs, DiscreteAlleleFreqs, priors::TumorNormalModel>) {
        let mut reader = csv::Reader::from_file(path).expect("error reading example").delimiter(b'\t');
        let obs = reader.decode().collect::<Result<Vec<(String, u32, u32, String, Observation)>, _>>().unwrap();
        let groups = obs.into_iter().group_by(|&(_, _, _, ref sample, _)| {
            sample == "case"
        });
        let mut group_iter = groups.into_iter();
        let case_obs = group_iter.next().unwrap().1.into_iter().map(|(_, _, _, _, obs)| obs).collect_vec();
        let control_obs = if let Some(o) = group_iter.next() {
            o.1.into_iter().map(|(_, _, _, _, obs)| obs).collect_vec()
        } else {
            vec![]
        };

        let insert_size = InsertSize{ mean: 312.0, sd: 15.0 };
        let case_sample = Sample::new(
            bam::IndexedReader::from_path(&"tests/test.bam").expect("Error reading BAM."),
            5000,
            true,
            true,
            true,
            false,
            insert_size,
            LatentVariableModel::new(0.75),
            Prob(0.00001),
            constants::PROB_ILLUMINA_INS,
            constants::PROB_ILLUMINA_DEL,
            Prob(0.0),
            Prob(0.0),
            20,
            10
        );
        let control_sample = Sample::new(
            bam::IndexedReader::from_path(&"tests/test.bam").expect("Error reading BAM."),
            5000,
            true,
            true,
            true,
            false,
            insert_size,
            LatentVariableModel::new(1.0),
            Prob(0.00001),
            constants::PROB_ILLUMINA_INS,
            constants::PROB_ILLUMINA_DEL,
            Prob(0.0),
            Prob(0.0),
            20,
            10
        );


        let prior_model = priors::TumorNormalModel::new(2, 40000.0, deletion_factor, insertion_factor, 3e9 as u64, Prob(1.25E-4));
        let model = PairCaller::new(
            case_sample,
            control_sample,
            prior_model
        );

        (case_obs, control_obs, model)
    }

    #[allow(dead_code)]
    fn setup_example_flat(path: &str) -> (Vec<Observation>, Vec<Observation>, PairCaller<ContinuousAlleleFreqs, DiscreteAlleleFreqs, priors::FlatTumorNormalModel>) {
        let mut reader = csv::Reader::from_file(path).expect("error reading example").delimiter(b'\t');
        let obs = reader.decode().collect::<Result<Vec<(String, u32, u32, String, Observation)>, _>>().unwrap();
        let groups = obs.into_iter().group_by(|&(_, _, _, ref sample, _)| {
            sample == "case"
        });
        let mut group_iter = groups.into_iter();
        let case_obs = group_iter.next().unwrap().1.into_iter().map(|(_, _, _, _, obs)| obs).collect_vec();
        let control_obs = if let Some(o) = group_iter.next() {
            o.1.into_iter().map(|(_, _, _, _, obs)| obs).collect_vec()
        } else {
            vec![]
        };

        let insert_size = InsertSize{ mean: 312.0, sd: 15.0 };
        let case_sample = Sample::new(
            bam::IndexedReader::from_path(&"tests/test.bam").expect("Error reading BAM."),
            5000,
            true,
            true,
            true,
            false,
            insert_size,
            LatentVariableModel::new(0.75),
            Prob(0.00001),
            constants::PROB_ILLUMINA_INS,
            constants::PROB_ILLUMINA_DEL,
            Prob(0.0),
            Prob(0.0),
            20,
            10
        );
        let control_sample = Sample::new(
            bam::IndexedReader::from_path(&"tests/test.bam").expect("Error reading BAM."),
            5000,
            true,
            true,
            true,
            false,
            insert_size,
            LatentVariableModel::new(1.0),
            Prob(0.00001),
            constants::PROB_ILLUMINA_INS,
            constants::PROB_ILLUMINA_DEL,
            Prob(0.0),
            Prob(0.0),
            20,
            10
        );


        let prior_model = priors::FlatTumorNormalModel::new(2);
        let model = PairCaller::new(
            case_sample,
            control_sample,
            prior_model
        );

        (case_obs, control_obs, model)
    }

    /// Test example where variant is subclonal and mapping quality is good
    #[test]
    fn test_example2() {
        let (case_obs, control_obs, model) = setup_example("tests/example2.obs.txt", 0.01, 0.03);

        let tumor_all = ContinuousAlleleFreqs::inclusive( 0.0..1.0 );
        let tumor_alt = ContinuousAlleleFreqs::inclusive( 0.05..1.0 );
        let normal_alt = vec![AlleleFreq(0.5), AlleleFreq(1.0)];
        let normal_ref = vec![AlleleFreq(0.0)];

        let variant = Variant::Insertion(b"CTAT".to_vec());
        let pileup = PairPileup::new(case_obs, control_obs, variant, &model.prior_model, model.case_sample.borrow().likelihood_model(), model.control_sample.borrow().likelihood_model());

        let p_somatic = pileup.posterior_prob(&tumor_alt, &normal_ref);
        let p_germline = pileup.posterior_prob(&tumor_all, &normal_alt);
        let (af_case, _) = pileup.map_allele_freqs();
        println!("{} {}", p_somatic.exp(), p_germline.exp());

        assert!(p_somatic > p_germline);
        assert_relative_eq!(*af_case, 0.1, epsilon = 0.01);
    }

    /// Test example where variant is subclonal, but mapping quality is too bad
    #[test]
    fn test_example3() {
        let (case_obs, control_obs, model) = setup_example("tests/example3.obs.txt", 0.01, 0.03);

        let tumor_all = ContinuousAlleleFreqs::inclusive( 0.0..1.0 );
        let tumor_alt = ContinuousAlleleFreqs::inclusive( 0.05..1.0 );
        let normal_alt = vec![AlleleFreq(0.5), AlleleFreq(1.0)];
        let normal_ref = vec![AlleleFreq(0.0)];

        let variant = Variant::Insertion(b"C".to_vec());
        let pileup = PairPileup::new(case_obs, control_obs, variant, &model.prior_model, model.case_sample.borrow().likelihood_model(), model.control_sample.borrow().likelihood_model());

        let p_somatic = pileup.posterior_prob(&tumor_alt, &normal_ref);
        let p_germline = pileup.posterior_prob(&tumor_all, &normal_alt);
        let (af_case, af_control) = pileup.map_allele_freqs();
        println!("{} {} {} {}", p_somatic.exp(), p_germline.exp(), af_case, af_control);
        assert!(p_somatic >= p_germline);
        assert!(*af_case <= 0.1);
        assert_relative_eq!(*af_control, 0.0);
    }

    /// Test example where variant is subclonal, but mapping quality is too bad
    #[test]
    fn test_example4() {
        let (case_obs, control_obs, model) = setup_example("tests/example4.obs.txt", 0.5, 0.5);
        /*for obs in case_obs.iter_mut() {
            obs.prob_mapping = LogProb(0.999f64.ln());
        }*/

        let tumor_all = ContinuousAlleleFreqs::inclusive( 0.0..1.0 );
        let tumor_alt = ContinuousAlleleFreqs::left_exclusive( 0.0..1.0 );
        let tumor_ref = ContinuousAlleleFreqs::inclusive( 0.0..0.0 );
        let normal_alt = vec![AlleleFreq(0.5), AlleleFreq(1.0)];
        let normal_ref = vec![AlleleFreq(0.0)];
        //let lh = model.case_sample().likelihood_model().likelihood_pileup(&case_obs[..100], 0.07, 0.0);
        let variant = Variant::Insertion(b"C".to_vec());
        /*let p_absent = model.joint_prob(&case_obs, &control_obs, &tumor_ref, &normal_ref, variant);
        let p_somatic = model.joint_prob(&case_obs, &control_obs, &tumor_alt, &normal_ref, variant);
        let p_germline = model.joint_prob(&case_obs, &control_obs, &tumor_all, &normal_alt, variant);
        let p_marginal = model.marginal_prob(&case_obs, &control_obs, variant);
        let norm = LogProb::ln_sum_exp(&[p_absent, p_somatic, p_germline]);

        println!("marginal={:e}, absent={}, somatic={}, germline={:e}, sum={:e}", p_marginal.exp(), (p_absent - norm).exp(), (p_somatic - norm).exp(), (p_germline - norm).exp(), norm.exp());
        assert!(false);*/

        let pileup = PairPileup::new(case_obs.to_owned(), control_obs, variant, &model.prior_model, model.case_sample.borrow().likelihood_model(), model.control_sample.borrow().likelihood_model());

        let p_somatic = pileup.posterior_prob(&tumor_alt, &normal_ref);
        let p_germline = pileup.posterior_prob(&tumor_all, &normal_alt);
        let p_absent = pileup.posterior_prob(&tumor_ref, &normal_ref);
        let (af_case, af_control) = pileup.map_allele_freqs();
        println!("{} {} {} {} {}", p_somatic.exp(), p_germline.exp(), p_absent.exp(), af_case, af_control);
        assert!(p_somatic >= p_germline);
        assert!(*af_case <= 0.1);
        assert_relative_eq!(*af_control, 0.0);
    }
}<|MERGE_RESOLUTION|>--- conflicted
+++ resolved
@@ -378,10 +378,7 @@
                 self.control_likelihood(af_control, af_case)
             };
             let p = self.prior_model.marginal_prob(&case_likelihood, &control_likelihood, &self.variant, self.case.len(), self.control.len());
-<<<<<<< HEAD
-=======
             debug!("Marginal probability: {}.", p.exp());
->>>>>>> e9dc04a5
 
             self.marginal_prob.set(Some(p));
         }
