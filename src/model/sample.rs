use std::str;
use std::collections::{HashMap, VecDeque, vec_deque};
use std::cmp;
use std::error::Error;
use std::f64::consts;
use std::cell::RefCell;
use std::io;
use std::f64;
use std::str::FromStr;

use csv;
use ordered_float::NotNaN;
use rgsl::randist::gaussian::{gaussian_pdf, ugaussian_P};
use rgsl::error::erfc;
use rust_htslib::bam;
use rust_htslib::bam::Read;
use rust_htslib::bam::record::CigarStringView;
use bio::stats::{LogProb, Prob};

use model;
use model::Variant;
use model::evidence;
use model::evidence::{observation, Observation, Evidence};
use utils::Overlap;


quick_error! {
    #[derive(Debug)]
    pub enum RecordBufferError {
        UnknownSequence(chrom: String) {
            description("unknown sequence")
            display("sequence {} cannot be found in BAM", chrom)
        }
    }
}


/// Ringbuffer of BAM records. This data structure ensures that no bam record is read twice while
/// extracting observations for given variants.
pub struct RecordBuffer {
    reader: bam::IndexedReader,
    inner: VecDeque<bam::Record>,
    pub window: u32,
    use_secondary: bool
}


unsafe impl Sync for RecordBuffer {}
unsafe impl Send for RecordBuffer {}


impl RecordBuffer {
    /// Create a new `RecordBuffer`.
    pub fn new(bam: bam::IndexedReader, window: u32, use_secondary: bool) -> Self {
        RecordBuffer {
            reader: bam,
            inner: VecDeque::with_capacity(window as usize * 2),
            window: window as u32,
            use_secondary: use_secondary
        }
    }

    /// Return end position of buffer.
    fn end(&self) -> Option<u32> {
        self.inner.back().map(|rec| rec.pos() as u32)
    }

    fn tid(&self) -> Option<i32> {
        self.inner.back().map(|rec| rec.tid())
    }

    /// Fill buffer around the given interval.
    pub fn fill(&mut self, chrom: &[u8], start: u32, end: u32) -> Result<(), Box<Error>> {
        if let Some(tid) = self.reader.header().tid(chrom) {
            let window_start = cmp::max(start as i32 - self.window as i32 - 1, 0) as u32;
            if self.inner.is_empty() || self.end().unwrap() < window_start || self.tid().unwrap() != tid as i32 {
                let end = self.reader.header().target_len(tid).unwrap();
                try!(self.reader.fetch(tid, window_start, end));
                debug!("Clearing ringbuffer");
                self.inner.clear();
            } else {
                // remove records too far left
                let to_remove = self.inner.iter().take_while(|rec| rec.pos() < window_start as i32).count();
                debug!("Removing {} records", to_remove);
                for _ in 0..to_remove {
                    self.inner.pop_front();
                }
            }

            // extend to the right
            loop {
                let mut record = bam::Record::new();
                if let Err(e) = self.reader.read(&mut record) {
                    if e.is_eof() {
                        break;
                    }
                    return Err(Box::new(e));
                }

                let pos = record.pos();
                if record.is_duplicate() || record.is_unmapped() || record.is_quality_check_failed() {
                    continue;
                }
                if !self.use_secondary && record.is_secondary() {
                    continue;
                }
                // unpack cigar string
                record.unpack_cigar();
                self.inner.push_back(record);
                if pos > end as i32 + self.window as i32 {
                    break;
                }
            }

            debug!("New buffer length: {}", self.inner.len());

            Ok(())
        } else {
            Err(Box::new(RecordBufferError::UnknownSequence(str::from_utf8(chrom).unwrap().to_owned())))
        }
    }

    pub fn iter(&self) -> vec_deque::Iter<bam::Record> {
        self.inner.iter()
    }
}


struct Candidate<'a> {
    left: &'a bam::Record,
    right: Option<&'a bam::Record>
}


impl<'a> Candidate<'a> {
    fn new(record: &'a bam::Record) -> Self {
        Candidate {
            left: record,
            right: None
        }
    }
}


/// Expected insert size in terms of mean and standard deviation.
/// This should be estimated from unsorted(!) bam files to avoid positional biases.
#[derive(Copy, Clone, Debug, Default)]
pub struct InsertSize {
    pub mean: f64,
    pub sd: f64
}


impl InsertSize {
    /// Obtain insert size from samtools stats output.
    pub fn from_samtools_stats<R: io::Read>(
        samtools_stats: &mut R
    ) -> Result<InsertSize, Box<Error>> {
        let mut rdr = csv::ReaderBuilder::new().delimiter(b'\t')
                                               .comment(Some(b'#'))
                                               .has_headers(false)
                                               .flexible(true)
                                               .from_reader(samtools_stats);

        let mut insert_size = InsertSize::default();

        for rec in rdr.records() {
            let rec = rec?;
            if &rec[0] == "SN" {
                if &rec[1] == "insert size average:" {
                    insert_size.mean = f64::from_str(&rec[2])?;
                } else if &rec[1] == "insert size standard deviation:" {
                    insert_size.sd = f64::from_str(&rec[2])?;
                    break;
                }
            }
        }

        Ok(insert_size)
    }
}


/// A sequenced sample, e.g., a tumor or a normal sample.
pub struct Sample {
    record_buffer: RecordBuffer,
    use_fragment_evidence: bool,
    use_mapq: bool,
    adjust_mapq: bool,
    likelihood_model: model::likelihood::LatentVariableModel,
    pub(crate) indel_read_evidence: RefCell<evidence::reads::IndelEvidence>,
    pub(crate) indel_fragment_evidence: RefCell<evidence::fragments::IndelEvidence>
}


impl Sample {
    /// Create a new `Sample`.
    ///
    /// # Arguments
    ///
    /// * `bam` - BAM file with the aligned and deduplicated sequence reads.
    /// * `pileup_window` - Window around the variant that shall be searched for evidence (e.g. 5000).
    /// * `use_fragment_evidence` - Whether to use read pairs that are left and right of variant.
    /// * `use_secondary` - Whether to use secondary alignments.
    /// * `insert_size` - estimated insert size
    /// * `prior_model` - Prior assumptions about allele frequency spectrum of this sample.
    /// * `likelihood_model` - Latent variable model to calculate likelihoods of given observations.
    /// * `max_indel_overlap` - maximum number of bases a read may be aligned beyond the start or end of an indel in order to be considered as an observation
    /// * `indel_haplotype_window` - maximum number of considered bases around an indel breakpoint
    pub fn new(
        bam: bam::IndexedReader,
        pileup_window: u32,
        use_fragment_evidence: bool,
        // TODO remove this parameter, it will lead to wrong insert size estimations and is not necessary
        use_secondary: bool,
        // TODO remove this parameter, we should always use MAPQ
        use_mapq: bool,
        // TODO remove this parameter, it is not needed anymore
        adjust_mapq: bool,
        insert_size: InsertSize,
        likelihood_model: model::likelihood::LatentVariableModel,
        prob_insertion_artifact: Prob,
        prob_deletion_artifact: Prob,
        prob_insertion_extend_artifact: Prob,
        prob_deletion_extend_artifact: Prob,
        indel_haplotype_window: u32
    ) -> Self {
        Sample {
            record_buffer: RecordBuffer::new(bam, pileup_window, use_secondary),
            use_fragment_evidence: use_fragment_evidence,
            use_mapq: use_mapq,
            adjust_mapq: adjust_mapq,
            likelihood_model: likelihood_model,
            indel_read_evidence: RefCell::new(evidence::reads::IndelEvidence::new(
                LogProb::from(prob_insertion_artifact),
                LogProb::from(prob_deletion_artifact),
                LogProb::from(prob_insertion_extend_artifact),
                LogProb::from(prob_deletion_extend_artifact),
                indel_haplotype_window
            )),
            indel_fragment_evidence: RefCell::new(evidence::fragments::IndelEvidence::new(
                insert_size
            ))
        }
    }

    /// Return true if MAPQ appears to be reliable.
    /// Currently, this checks if AS > XS, i.e., the alignment score of the current position is
    /// better than for any alternative hit. If this is not the case, the read was most likely
    /// mapped to the current position because of its mate. Such placements can easily lead to
    /// false positives, especially in repetetive regions. Hence, we choose to rather ignore them.
    /// TODO: determine whether this helps with performance of indel and/or SNV detection
    fn is_reliable_read(&self, record: &bam::Record) -> bool {
        if let Some(astag) = record.aux(b"AS") {
            if let Some(xstag) = record.aux(b"XS") {
                return astag.integer() > xstag.integer();
            }
        }

        true
    }

    /// Return likelihood model.
    pub fn likelihood_model(&self) -> model::likelihood::LatentVariableModel {
        self.likelihood_model
    }

    pub fn extract_common_observations(
        &mut self,
        chrom: &[u8],
        start: u32,
        variant: &Variant,
        common_obs: &mut observation::Common
    ) -> Result<(), Box<Error>> {
        let end = variant.end(start);
        // move window to the current variant
        self.record_buffer.fill(chrom, start, end)?;

        // Obtain common observations.
        common_obs.update(&self.record_buffer, start, variant)?;

        Ok(())
    }

    /// Extract observations for the given variant.
    pub fn extract_observations(
        &mut self,
        start: u32,
        variant: &Variant,
        chrom_name: &[u8],
        chrom_seq: &[u8],
        common_obs: &observation::Common
    ) -> Result<Vec<Observation>, Box<Error>> {
        let centerpoint = variant.centerpoint(start);

        let mut observations = Vec::new();
        let mut candidate_records = HashMap::new();

        match variant {
            //TODO: make &Variant::Ref add reads with position deleted if we want to check against indel alt alleles
            &Variant::SNV(_) | &Variant::None => {
                // iterate over records
                for record in self.record_buffer.iter() {
<<<<<<< HEAD
                    if record.pos() as u32 > start {
                        // the read cannot overlap the variant
                        continue;
                    }

                    let cigar = record.cigar();
=======
                    let cigar = record.cigar().unwrap();
>>>>>>> 59df8ce7
                    let overlap = Overlap::new(
                        record, cigar, start, variant, false
                    )?;

                    if overlap.is_enclosing() {
                        if let Some( obs ) = self.read_observation(
                            &record, cigar, start, variant, chrom_name, chrom_seq, common_obs
                        )? {
                            observations.push( obs );
                        } else {
                             debug!("Did not add read to observations, SNV position deleted (Cigar op 'D') or skipped (Cigar op 'N').");
                        }
                    }
                }
            },
            &Variant::Insertion(_) | &Variant::Deletion(_) => {
                // iterate over records
                for record in self.record_buffer.iter() {

                    // We look at the whole fragment at once.

                    // We ensure fair sampling by checking if the whole fragment overlaps the
                    // centerpoint. Only taking the internal segment would not be fair,
                    // because then the second read of reference fragments tends to cross
                    // the centerpoint and the fragment would be discarded.
                    // The latter would not happen for alt (deletion) fragments, because the second
                    // read would map right of the variant in that case.

                    // We always choose the leftmost and the rightmost alignment, thereby also
                    // considering supplementary alignments.
                    if !candidate_records.contains_key(record.qname())
                    {
                        // this is the first (primary or supplementary alignment in the pair
                        candidate_records.insert(
                            record.qname().to_owned(),
                            Candidate::new(record)
                        );
                    } else if let Some(candidate) = candidate_records.get_mut(record.qname()) {
                        // this is either the last alignment or one in the middle
                        if (
                            candidate.left.is_first_in_template() && record.is_first_in_template()
                        ) && (
                            candidate.left.is_last_in_template() && record.is_last_in_template()
                        ) {
                            // ignore another partial alignment right of the first
                            continue;
                        }
                        // replace right record (we seek for the rightmost (partial) alignment)
                        candidate.right = Some(record);
                    }
                }
                for candidate in candidate_records.values() {
                    if let Some(right) = candidate.right {
                        // this is a pair
                        let start_pos = (candidate.left.pos() as u32).saturating_sub(
                            evidence::Clips::leading(candidate.left.cigar().unwrap()).soft()
                        );
                        if start_pos > centerpoint {
                            // ignore fragments that start beyond the centerpoint
                            continue;
                        }

                        let cigar = right.cigar().unwrap();
                        let end_pos = cigar.end_pos()? as u32 +
                                      evidence::Clips::trailing(cigar).soft();

                        if end_pos < centerpoint {
                            continue;
                        }
                        if let Some(obs) = self.fragment_observation(
                            candidate.left, right, start, variant, chrom_name, chrom_seq,
                            common_obs
                        )? {
                            observations.push(obs);
                        }
                    } else {
                        // this is a single alignment with unmapped mate or mate outside of the
                        // region of interest
                        let cigar = candidate.left.cigar().unwrap();
                        let overlap = Overlap::new(
                            candidate.left, cigar, start, variant, true
                        )?;
                        if !overlap.is_none() && candidate.left.is_mate_unmapped() {
                            if let Some(obs) = self.read_observation(
                                    candidate.left, cigar, start, variant, chrom_name,
                                    chrom_seq, common_obs
                            )? {
                                observations.push(obs);
                            }
                        }
                    }
                }
            }
        }

        if !observations.is_empty() {
            // We scale all probabilities by the maximum value. This is just an unbiased scaling
            // that does not affect the final certainties (because of Bayes' theorem application
            // in the end). However, we avoid numerical issues (e.g., during integration).
            let max_prob = LogProb(*observations.iter().map(|obs| {
                cmp::max(NotNaN::from(obs.prob_ref), NotNaN::from(obs.prob_alt))
            }).max().unwrap());
            if max_prob != LogProb::ln_zero() {
                // only scale if the maximum probability is not zero
                for obs in observations.iter_mut() {
                    obs.prob_ref = obs.prob_ref - max_prob;
                    obs.prob_alt = obs.prob_alt - max_prob;
                    assert!(obs.prob_ref.is_valid());
                    assert!(obs.prob_alt.is_valid());
                }
            }
        }
        Ok(observations)
    }

    /// Obtain mapping quality. If adjust_mapq is set, the mapping quality is adjusted with the
    /// certainty of the aligment score compared to the best alternative alignment score.
    fn prob_mapping(
        &self,
        record: &bam::Record,
        cigar: &bam::record::CigarStringView,
        chrom_name: &[u8],
        chrom_seq: &[u8]
    ) -> Result<LogProb, Box<Error>> {
        if self.use_mapq {
            if self.adjust_mapq {
                Ok(evidence::reads::prob_mapping_adjusted(
                    record,
                    cigar,
                    chrom_name,
                    chrom_seq
                )?)
            } else {
                Ok(evidence::reads::prob_mapping(record))
            }
        } else {
            Ok(LogProb::ln_one())
        }
    }

    /// extract within-read evidence for reads covering an indel or SNV of interest
    fn read_observation(
        &self,
        record: &bam::Record,
        cigar: &CigarStringView,
        start: u32,
        variant: &Variant,
        chrom_name: &[u8],
        chrom_seq: &[u8],
        common_obs: &observation::Common
    ) -> Result<Option<Observation>, Box<Error>> {
        let probs = match variant {
            &Variant::Deletion(_) | &Variant::Insertion(_) => {
                Some( self.indel_read_evidence.borrow_mut()
                                        .prob(record, cigar, start, variant, chrom_seq)? )
            },
            &Variant::SNV(_) => {
                evidence::reads::prob_snv(record, &cigar, start, variant, chrom_seq)?
            },
            &Variant::None => {
                evidence::reads::prob_none(record, &cigar, start, variant, chrom_seq)?
            }
        };

        if let Some( (prob_ref, prob_alt) ) = probs {
            let prob_mapping = self.prob_mapping(record, cigar, chrom_name, chrom_seq)?;

            let prob_sample_alt = self.indel_read_evidence.borrow().prob_sample_alt(
                record.seq().len() as u32,
                variant
            );
            Ok( Some (
                Observation::new(
                    prob_mapping,
                    prob_alt,
                    prob_ref,
                    prob_sample_alt.joint_prob(common_obs),
                    Evidence::alignment(cigar, record)
                )
            ))
        } else {
            Ok( None )
        }
    }

    /// Extract insert size information for fragments (e.g. read pairs) spanning an indel of interest
    /// Here we calculate the product of insert size based and alignment based probabilities.
    /// This has the benefit that the calculation automatically checks for consistence between
    /// insert size and overlapping alignmnments.
    /// This sports the following desirable behavior:
    ///
    /// * If there is no clear evidence from either the insert size or the alignment, the factors
    ///   simply scale because the probabilities of the corresponding type of evidence will be equal.
    /// * If reads and fragments agree, 1 stays 1 and 0 stays 0.
    /// * If reads and fragments disagree (the promising part!), the other type of evidence will
    ///   scale potential false positive probabilities down.
    /// * Since there is only one observation per fragment, there is no double counting when
    ///   estimating allele frequencies. Before, we had one observation for an overlapping read
    ///   and potentially another observation for the corresponding fragment.
    fn fragment_observation(
        &self,
        left_record: &bam::Record,
        right_record: &bam::Record,
        start: u32,
        variant: &Variant,
        chrom_name: &[u8],
        chrom_seq: &[u8],
        common_obs: &observation::Common
    ) -> Result<Option<Observation>, Box<Error>> {

        let prob_read = |
            record: &bam::Record, cigar: &CigarStringView
        | -> Result<(LogProb, LogProb), Box<Error>> {
            // Calculate read evidence.
            // We also calculate it in case of no overlap. Otherwise, there would be a bias due to
            // non-overlapping fragments having higher likelihoods.
            Ok(self.indel_read_evidence.borrow_mut()
                                       .prob(record, cigar, start, variant, chrom_seq)?)
        };

        let left_cigar = left_record.cigar().unwrap();
        let right_cigar = right_record.cigar().unwrap();
        let left_overlap = Overlap::new(
            left_record, left_cigar, start, variant, true
        )?;
        let right_overlap = Overlap::new(
            right_record, right_cigar, start, variant, true
        )?;

        if !self.use_fragment_evidence && left_overlap.is_none() && right_overlap.is_none() {
            return Ok(None);
        }

        let (p_ref_left, p_alt_left) = prob_read(left_record, left_cigar)?;
        let (p_ref_right, p_alt_right) = prob_read(right_record, right_cigar)?;

        let left_read_len = left_record.seq().len() as u32;
        let right_read_len = right_record.seq().len() as u32;

        let insert_size = evidence::fragments::estimate_insert_size(left_record, right_record)?;
        let (p_ref_isize, p_alt_isize) = match variant {
            &Variant::Deletion(_) if self.use_fragment_evidence => {
                self.indel_fragment_evidence.borrow().prob(insert_size, variant)?
            },
            _ => {
                // Ignore isize for insertions. The reason is that we cannot reliably determine if a
                // fragment encloses the insertion properly (with overlaps at the inner read ends).
                // Hence, the probabilities cannot be calculated. Further, we have a lot of fragments
                // that overlap insertions at the left or right side, and those are also helpful.
                (LogProb::ln_one(), LogProb::ln_one())
            }
        };

        let prob_sample_alt = self.indel_fragment_evidence.borrow().prob_sample_alt(
            left_read_len,
            right_read_len,
            variant
        );

        assert!(p_alt_isize.is_valid());
        assert!(p_ref_isize.is_valid());
        assert!(p_alt_left.is_valid());
        assert!(p_alt_right.is_valid());
        assert!(p_ref_left.is_valid());
        assert!(p_ref_right.is_valid());

        let obs = Observation::new(
            self.prob_mapping(left_record, &left_cigar, chrom_name, chrom_seq)? +
            self.prob_mapping(right_record, &right_cigar, chrom_name, chrom_seq)?,
            p_alt_isize + p_alt_left + p_alt_right,
            p_ref_isize + p_ref_left + p_ref_right,
            prob_sample_alt.joint_prob(common_obs),
            Evidence::insert_size(
                insert_size as u32,
                left_record.cigar().unwrap(),
                right_record.cigar().unwrap(),
                left_record,
                right_record,
                p_ref_left,
                p_alt_left,
                p_ref_right,
                p_alt_right,
                p_ref_isize,
                p_alt_isize
            )
        );
        assert!(obs.prob_alt.is_valid());
        assert!(obs.prob_ref.is_valid());

        Ok(Some(obs))
    }
}

/// as shown in http://www.milefoot.com/math/stat/pdfc-normaldisc.htm
pub fn isize_pmf(value: f64, mean: f64, sd: f64) -> LogProb {
    // TODO fix density in paper
    LogProb(
        (
            ugaussian_P((value + 0.5 - mean) / sd) -
            ugaussian_P((value - 0.5 - mean) / sd)
        ).ln()// - ugaussian_P(-mean / sd).ln()
    )
}


/// Continuous normal density (obsolete).
pub fn isize_density(value: f64, mean: f64, sd: f64) -> LogProb {
    LogProb(gaussian_pdf(value - mean, sd).ln())
}


/// Manual normal density (obsolete, we can use GSL (see above)).
pub fn isize_density_louis(value: f64, mean: f64, sd: f64) -> LogProb {
    let mut p = 0.5 / (1.0 - 0.5 * erfc((mean + 0.5) / sd * consts::FRAC_1_SQRT_2));
    p *= erfc((-value - 0.5 + mean)/sd * consts::FRAC_1_SQRT_2) - erfc((-value + 0.5 + mean)/sd * consts::FRAC_1_SQRT_2);

    LogProb(p.ln())
}


pub fn isize_mixture_density_louis(value: f64, d: f64, mean: f64, sd: f64, rate: f64) -> LogProb {
    let p = 0.5 / ( rate*(1.0 - 0.5*erfc((mean + 0.5)/sd*consts::FRAC_1_SQRT_2)) + (1.0 - rate)*(1.0 - 0.5*erfc((mean + d + 0.5)/sd* consts::FRAC_1_SQRT_2)) );
    LogProb((p * (
        rate*( erfc((-value - 0.5 + mean)/sd*consts::FRAC_1_SQRT_2) - erfc((-value + 0.5 + mean)/sd*consts::FRAC_1_SQRT_2) ) + (1.0 - rate)*( erfc((-value - 0.5 + mean + d)/sd*consts::FRAC_1_SQRT_2) - erfc((-value + 0.5 + mean + d)/sd*consts::FRAC_1_SQRT_2) )
    )).ln())
}

#[cfg(test)]
mod tests {
    extern crate env_logger;

    use super::*;
    use model;
    use likelihood;
    use constants;

    use std::str;
    use std::fs;
    use itertools::Itertools;
    use rust_htslib::bam;
    use rust_htslib::bam::Read;
    use bio::stats::{LogProb, PHREDProb, Prob};
    use bio::io::fasta;
    use model::tests::common_observation;


    #[test]
    fn test_isize_density() {
        let d1 = isize_density(300.0, 312.0, 15.0);
        let d2 = isize_pmf(300.0, 312.0, 15.0);
        let d3 = isize_density_louis(300.0, 312.0, 15.0);
        println!("{} {} {}", *d1, *d2, *d3);

        let d_mix = isize_mixture_density_louis(212.0, -100.0, 312.0, 15.0, 0.05);
        let rate = LogProb(0.05f64.ln());
        let p_alt = (
            // case: correctly called indel
            rate.ln_one_minus_exp() + isize_pmf(
                212.0,
                312.0 - 100.0,
                15.0
            )
        ).ln_add_exp(
            // case: no indel, false positive call
            rate +
            isize_pmf(
                212.0,
                312.0,
                15.0
            )
        );

        println!("{} {}", d_mix.exp(), p_alt.exp());
    }

    fn setup_sample(isize_mean: f64) -> Sample {
        Sample::new(
            bam::IndexedReader::from_path(&"tests/indels.bam").unwrap(),
            2500,
            true,
            true,
            true,
            false,
            InsertSize { mean: isize_mean, sd: 20.0 },
            likelihood::LatentVariableModel::new(1.0),
            constants::PROB_ILLUMINA_INS,
            constants::PROB_ILLUMINA_DEL,
            Prob(0.0),
            Prob(0.0),
            10
        )
    }

    #[test]
    #[ignore]
    fn test_read_observation_indel() {
        let variant = model::Variant::Insertion(b"GCATCCTGCG".to_vec());
        // insertion starts at 546 and has length 10
        let varpos = 546;

        let sample = setup_sample(150.0);
        let mut bam = bam::Reader::from_path(&"tests/indels.bam").unwrap();
        let records = bam.records().collect_vec();

        let ref_seq = ref_seq();

        let true_alt_probs = [-0.09, -0.02, -73.09, -16.95, -73.09];

        let common = common_observation();

        for (record, true_alt_prob) in records.into_iter().zip(true_alt_probs.into_iter()) {
            let mut record = record.unwrap();
            record.unpack_cigar();
            let cigar = record.cigar().unwrap();
            if let Some( obs ) = sample.read_observation(&record, cigar, varpos, &variant, b"17", &ref_seq, &common).unwrap() {
                println!("{:?}", obs);
                assert_relative_eq!(*obs.prob_alt, *true_alt_prob, epsilon=0.01);
                assert_relative_eq!(*obs.prob_mapping, *(LogProb::from(PHREDProb(60.0)).ln_one_minus_exp()));
            } else {
                panic!("read_observation() test for indels failed; it returned 'None'.")
            }
        }
    }

    #[test]
    fn test_record_buffer() {
        let bam = bam::IndexedReader::from_path(&"tests/indels.bam").unwrap();
        let mut buffer = RecordBuffer::new(bam, 10, true);

        buffer.fill(b"17", 10, 20).unwrap();
        buffer.fill(b"17", 478, 500).unwrap();
        buffer.fill(b"17", 1000, 1700).unwrap();
        // TODO add assertions
    }

    fn ref_seq() -> Vec<u8> {
        let mut fa = fasta::Reader::from_file(&"tests/chr17.prefix.fa").unwrap();
        let mut chr17 = fasta::Record::new();
        fa.read(&mut chr17).unwrap();

        chr17.seq().to_owned()
    }

    #[test]
    fn test_prob_read_indel() {
        let _ = env_logger::init();

        let mut bam = bam::Reader::from_path(&"tests/indels+clips.bam").unwrap();
        let records = bam.records().map(|rec| rec.unwrap()).collect_vec();
        let ref_seq = ref_seq();
        let sample = setup_sample(312.0);

        // truth
        let probs_alt = [-0.09, -16.95, -73.09, -0.022, -0.011, -0.03];
        let probs_ref = [-151.13, -163.03, -0.01, -67.75, -67.74, -67.76];

        // variant (obtained via bcftools)
        let start = 546;
        let variant = model::Variant::Insertion(b"GCATCCTGCG".to_vec());
        for (i, mut rec) in records.into_iter().enumerate() {
            rec.unpack_cigar();
            println!("{}", str::from_utf8(rec.qname()).unwrap());
            let (prob_ref, prob_alt) = sample.indel_read_evidence.borrow_mut().prob(&rec, rec.cigar().unwrap(), start, &variant, &ref_seq).unwrap();
            println!("Pr(ref)={} Pr(alt)={}", *prob_ref, *prob_alt);
            println!("{:?}", rec.cigar());
            assert_relative_eq!(*prob_ref, probs_ref[i], epsilon=0.1);
            assert_relative_eq!(*prob_alt, probs_alt[i], epsilon=0.1);
        }
    }

    #[test]
    fn test_parse_insert_size() {
        let insert_size = InsertSize::from_samtools_stats(
            &mut io::BufReader::new(
                fs::File::open("tests/resources/samtools_stats.example.txt").unwrap()
            )
        ).unwrap();
        assert_relative_eq!(insert_size.mean, 311.7);
        assert_relative_eq!(insert_size.sd, 15.5);
    }
}<|MERGE_RESOLUTION|>--- conflicted
+++ resolved
@@ -301,16 +301,12 @@
             &Variant::SNV(_) | &Variant::None => {
                 // iterate over records
                 for record in self.record_buffer.iter() {
-<<<<<<< HEAD
                     if record.pos() as u32 > start {
                         // the read cannot overlap the variant
                         continue;
                     }
 
-                    let cigar = record.cigar();
-=======
                     let cigar = record.cigar().unwrap();
->>>>>>> 59df8ce7
                     let overlap = Overlap::new(
                         record, cigar, start, variant, false
                     )?;
