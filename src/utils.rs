--- conflicted
+++ resolved
@@ -29,17 +29,16 @@
 
 pub const NUMERICAL_EPSILON: f64 = 1e-3;
 
-<<<<<<< HEAD
 #[derive(new, Getters, CopyGetters, Debug)]
 pub struct GenomicLocus {
     #[getset(get = "pub")]
     chrom: Vec<u8>,
     #[getset(get_copy = "pub")]
     pos: u32,
-=======
+}
+
 pub fn enum_variants<E: IntoEnumIterator + Display>() -> Vec<String> {
     E::iter().map(|v| format!("{}", v)).collect_vec()
->>>>>>> 57ee9995
 }
 
 /// Select values with given indices from a slice and return them as an iterator.
